--- conflicted
+++ resolved
@@ -1,10 +1,6 @@
 {
   "name": "loopback-connector-postgresql",
-<<<<<<< HEAD
-  "version": "1.2.0",
-=======
   "version": "1.3.0",
->>>>>>> 9b783935
   "main": "index.js",
   "scripts": {
     "lint": "eslint .",
