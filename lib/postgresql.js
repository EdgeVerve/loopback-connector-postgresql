--- conflicted
+++ resolved
@@ -1,4 +1,3 @@
-<<<<<<< HEAD
 // Copyright IBM Corp. 2013,2016. All Rights Reserved.
 // Node module: loopback-connector-postgresql
 // This file is licensed under the Artistic License 2.0.
@@ -12,15 +11,7 @@
 /*!
 * Module exports class Model
 */
-=======
-/**
- * 
- * ©2016-2018 EdgeVerve Systems Limited (a fully owned Infosys subsidiary),
- * Bangalore, India. All Rights Reserved.
- * 
- */
-
->>>>>>> 8f883c92
+
 /*!
  * PostgreSQL connector for LoopBack
  */
