--- conflicted
+++ resolved
@@ -266,11 +266,7 @@
 PostgreSQL.prototype.innercount = PostgreSQL.prototype.count;
 PostgreSQL.prototype.innerbuildSelect = PostgreSQL.prototype.buildSelect;
 
-<<<<<<< HEAD
-PostgreSQL.prototype.buildSelect = function (model, filter, options) {
-=======
 PostgreSQL.prototype.buildSelect = function(model, filter, options) {
->>>>>>> b04f4ed1
   var ret = this.innerbuildSelect(model, filter, options);
   if (ret && filter.selectForUpdate) {
     if (options.transaction) {
